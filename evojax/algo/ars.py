--- conflicted
+++ resolved
@@ -10,17 +10,6 @@
 from evojax.util import create_logger
 
 
-<<<<<<< HEAD
-try:
-    from evosax import Augmented_RS, FitnessShaper
-except ModuleNotFoundError:
-    print("You need to install evosax for its Augmented Random Search:")
-    print("  pip install evosax")
-    sys.exit()
-
-
-=======
->>>>>>> 7bdfabf2
 class ARS(NEAlgorithm):
     """A wrapper around evosax's Augmented Random Search.
     Implementation: https://github.com/RobertTLange/evosax/blob/main/evosax/strategies/ars.py
